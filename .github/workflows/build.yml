--- conflicted
+++ resolved
@@ -37,86 +37,6 @@
 jobs:
 
   build:
-<<<<<<< HEAD
-
-    runs-on: ${{ matrix.os }}
-    # Based on: https://docs.github.com/en/actions/using-github-hosted-runners/about-github-hosted-runners#supported-runners-and-hardware-resources
-    strategy:
-      fail-fast: false
-      matrix:
-        os: [ ubuntu-latest, windows-latest, macos-latest ]
-
-    steps:
-
-      - name: Checkout repository
-        uses: actions/checkout@8ade135a41bc03ea155e62e844d188df1ea18608   # 4.1.0
-        with:
-          fetch-depth: 32
-
-      # JDK 11 is used for the build.
-      # JDK 8 is used for the tests.
-      # Search `maven-toolchains-plugin` usages for details.
-      - name: Setup JDK
-        uses: actions/setup-java@0ab4596768b603586c0de567f2430c30f5b0d2b0   # 3.13.0
-        with:
-          distribution: temurin
-          # The last provided Java version will be used and available globally.
-          # Other Java versions can be accessed through environment variables: `JAVA_HOME_<majorVersion>_<architecture>`
-          java-version: |
-            8
-            11
-          architecture: x64
-          cache: maven
-
-      # We could have used `verify`, but `clean install` is required for the following:
-      # 1. The build reproducibility report
-      #    For details, see: https://maven.apache.org/guides/mini/guide-reproducible-builds.html#how-to-test-my-maven-build-reproducibility
-      # 2. `javadoc:javadoc-no-fork`, which is attached to the `site` goal
-      - name: Build
-        timeout-minutes: 60
-        shell: bash
-        run: |
-          ./mvnw \
-          clean install
-
-      - name: Upload Surefire Reports
-        if: failure()
-        uses: actions/upload-artifact@a8a3f3ad30e3422c9c7b888a15615d19a852ae32   # 3.1.3
-        with:
-          name: surefire-reports-${{matrix.os}}
-          path: "**/target/surefire-reports/*"
-
-      # `clean verify artifact:compare` is required to generate the build reproducibility report.
-      # For details, see: https://maven.apache.org/guides/mini/guide-reproducible-builds.html#how-to-test-my-maven-build-reproducibility
-      - name: Report build reproducibility
-        id: report-reproducible
-        timeout-minutes: 10
-        shell: bash
-        run: |
-          ./mvnw \
-          -DskipTests=true \
-          clean package artifact:compare
-
-      - name: Upload reproducibility failure context artifacts
-        if: failure()
-        uses: actions/upload-artifact@a8a3f3ad30e3422c9c7b888a15615d19a852ae32   # 3.1.3
-        with:
-          name: reproducibility-failure-context-${{matrix.os}}
-          path: |
-            **/target/*.buildcompare
-            **/target/*.jar
-            **/target/reference/*.jar
-
-      - name: Build site
-        timeout-minutes: 10
-        shell: bash
-        run: ./mvnw site
-
-  merge:
-
-    runs-on: ubuntu-latest
-    if: github.event_name == 'pull_request' && github.actor == 'dependabot[bot]'
-=======
     if: github.actor != 'dependabot[bot]'
     uses: apache/logging-parent/.github/workflows/build-reusable.yaml@main
     with:
@@ -139,7 +59,6 @@
         11
 
   deploy-release:
->>>>>>> d6563e34
     needs: build
     if: github.repository == 'apache/logging-log4j2' && startsWith(github.ref_name, 'release/')
     uses: apache/logging-parent/.github/workflows/deploy-release-reusable.yaml@main
@@ -153,70 +72,6 @@
     # Write permissions to allow the Maven `revision` property update, changelog release, etc.
     permissions:
       contents: write
-<<<<<<< HEAD
-      pull-requests: write
-
-    steps:
-      - name: "[dependabot] Auto-merge the PR"
-        run: gh pr merge --auto --squash "$PR_URL"
-        env:
-          PR_URL: ${{ github.event.pull_request.html_url }}
-          GITHUB_TOKEN: ${{ secrets.GITHUB_TOKEN }}
-
-  deploy:
-
-    runs-on: ubuntu-latest
-    needs: build
-    if: github.repository == 'apache/logging-log4j2' && github.ref == 'refs/heads/2.x'
-
-    steps:
-
-      - name: Checkout repository
-        uses: actions/checkout@8ade135a41bc03ea155e62e844d188df1ea18608   # 4.1.0
-        with:
-          fetch-depth: 32
-
-      # JDK 11 is used for the build.
-      # JDK 8 is used for the tests.
-      # Search `maven-toolchains-plugin` usages for details.
-      - name: Setup JDK
-        uses: actions/setup-java@0ab4596768b603586c0de567f2430c30f5b0d2b0   # 3.13.0
-        with:
-          distribution: temurin
-          # The last provided Java version will be used and available globally.
-          # Other Java versions can be accessed through environment variables: `JAVA_HOME_<majorVersion>_<architecture>`
-          java-version: |
-            8
-            11
-          architecture: x64
-          cache: maven
-
-      - name: Inspect project version
-        env:
-          # Overrides defaults
-          MAVEN_ARGS: -q -N
-        run: |
-          VERSION=$(./mvnw help:evaluate -DforceStdout=true -Dexpression=project.version)
-          echo $VERSION
-          echo "project_version=$VERSION" >> $GITHUB_ENV
-
-      - name: Deploy artifacts
-        # Do not deploy release versions
-        if: ${{ endsWith(env.project_version, '-SNAPSHOT') }}
-        timeout-minutes: 15
-        shell: bash
-        # `package install:install deploy:deploy` goal is needed to deploy without configuring the plugin in the POM.
-        # For details, see: https://maven.apache.org/plugins/maven-gpg-plugin/examples/deploy-signed-artifacts.html
-        run: |
-          ./mvnw \
-            --settings .github/workflows/maven-settings.xml \
-            -Dgpg.skip=true \
-            -DskipTests=true \
-            package install:install deploy:deploy
-        env:
-          NEXUS_USER: ${{ secrets.NEXUS_USER }}
-          NEXUS_PW: ${{ secrets.NEXUS_PW }}
-=======
     with:
       java-version: |
         8
@@ -225,5 +80,4 @@
       distribution-attachment-filepath-pattern: |-
         '^.*/target/log4j-(1\\.2-api|api(-test)?|appserver|cassandra|core(-test)?|couchdb|docker|flume-ng|iostreams|jakarta-(smtp|web)|jcl|jdbc-dbcp2|jpa|jpl|jul|kubernetes|layout-template-json|mongodb[34]|slf4j2?-impl|spring-(boot|cloud-config-client)|taglib|to-(jul|slf4j)|web)-'${PROJECT_VERSION}'\\.jar$'
       distribution-attachment-count: 30
-      site-enabled: true
->>>>>>> d6563e34
+      site-enabled: true